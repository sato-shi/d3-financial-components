sl = {
    version: '0.0.0',
    indicators: {},
    scale: {},
    series: {},
    tools: {},
    utilities: {}
};
(function(d3, sl) {

    var weekdayCache = {};
    var dateCache = {};

    // Returns the weekday number for the given date relative to January 1, 1970.
    function weekday(date) {
        if (date in weekdayCache) {
            return weekdayCache[date];
        }
        var weekdays = weekdayOfYear(date),
            year = date.getFullYear();
        while (--year >= 1970) weekdays += weekdaysInYear(year);

        weekdayCache[date] = weekdays;
        return weekdays;
    }

    // Returns the date for the specified weekday number relative to January 1, 1970.
    weekday.invert = function(weekdays) {
        if (weekdays in dateCache) {
            return dateCache[weekdays];
        }
        var year = 1970,
            yearWeekdays,
            result;

        // Compute the year.
        while ((yearWeekdays = weekdaysInYear(year)) <= weekdays) {
            ++year;
            weekdays -= yearWeekdays;
        }

        // Compute the date from the remaining weekdays.
        var days = weekdays % 5,
            day0 = ((new Date(year, 0, 1)).getDay() + 6) % 7;
        if (day0 + days > 4) days += 2;

        result = new Date(year, 0, (weekdays / 5 | 0) * 7 + days + 1);
        dateCache[weekdays] = result;
        return result;
    };

    // Returns the number of weekdays in the specified year.
    function weekdaysInYear(year) {
        return weekdayOfYear(new Date(year, 11, 31)) + 1;
    }

    // Returns the weekday number for the given date relative to the start of the year.
    function weekdayOfYear(date) {
        var days = d3.time.dayOfYear(date),
            weeks = days / 7 | 0,
            day0 = (d3.time.year(date).getDay() + 6) % 7,
            day1 = day0 + days - weeks * 7;
        return Math.max(0, days - weeks * 2
            - (day0 <= 5 && day1 >= 5 || day0 <= 12 && day1 >= 12) // extra saturday
            - (day0 <= 6 && day1 >= 6 || day0 <= 13 && day1 >= 13)); // extra sunday
    }

    sl.utilities.weekday = weekday;

}(d3, sl));

(function (d3, sl) {
	'use strict';
<<<<<<< HEAD

	sl.indicators.bollingerBands = function () {

		var xScale = d3.time.scale(),
			yScale = d3.scale.linear();

		var yValue = 0,
			movingAverage = 20,
			standardDeviations = 2;

		var cssBandArea = 'bollingerBandArea',
			cssBandUpper = 'bollingerBandUpper',
			cssBandLower = 'bollingerBandLower',
			cssAverage = 'bollingerAverage';

		var bollingerBands = function (selection) {

			var areaBands = d3.svg.area(),
				lineUpper = d3.svg.line(),
				lineLower = d3.svg.line(),
				lineAverage = d3.svg.line();

			areaBands.x(function (d) { return xScale(d.date); });
			lineUpper.x(function (d) { return xScale(d.date); });
			lineLower.x(function (d) { return xScale(d.date); });
			lineAverage.x(function (d) { return xScale(d.date); });

			var calculateMovingAverage = function (data, i) {

				if (movingAverage === 0) {
					return data[i][yValue];
				}

				var count = Math.min(movingAverage, i + 1),
				first = i + 1 - count;

				var sum = 0;
				for (var index = first; index <= i; ++index) {
					var x = data[index][yValue];
					sum += x;
				}

				return sum / count;
			};

			var calculateMovingStandardDeviation = function (data, i, avg) {

				if (movingAverage === 0) {
					return 0;
				}

				var count = Math.min(movingAverage, i + 1),
					first = i + 1 - count;

				var sum = 0;
				for (var index = first; index <= i; ++index) {
					var x = data[index][yValue];
					var dx = x - avg;
					sum += (dx * dx);
				}

				var variance = sum / count;
				return Math.sqrt(variance);
			};

			selection.each(function (data) {

				var bollingerData = {};
				for (var index = 0; index < data.length; ++index) {

					var date = data[index].date;

					var avg = calculateMovingAverage(data, index);
					var sd = calculateMovingStandardDeviation(data, index, avg);

					bollingerData[date] = {avg: avg, sd: sd};
				}

				areaBands.y0(function (d) {

					var avg = bollingerData[d.date].avg;
					var sd = bollingerData[d.date].sd;

					return yScale(avg + (sd * standardDeviations));
				});

=======

	sl.indicators.bollingerBands = function () {

		var xScale = d3.time.scale(),
			yScale = d3.scale.linear();

		var yValue = 0,
			movingAverage = 20,
			standardDeviations = 2;

		var cssBandArea = 'bollingerBandArea',
			cssBandUpper = 'bollingerBandUpper',
			cssBandLower = 'bollingerBandLower',
			cssAverage = 'bollingerAverage';

		var bollingerBands = function (selection) {

			var areaBands = d3.svg.area(),
				lineUpper = d3.svg.line(),
				lineLower = d3.svg.line(),
				lineAverage = d3.svg.line();

			areaBands.x(function (d) { return xScale(d.date); });
			lineUpper.x(function (d) { return xScale(d.date); });
			lineLower.x(function (d) { return xScale(d.date); });
			lineAverage.x(function (d) { return xScale(d.date); });

			var calculateMovingAverage = function (data, i) {

				if (movingAverage === 0) {
					return data[i][yValue];
				}

				var count = Math.min(movingAverage, i + 1),
				first = i + 1 - count;

				var sum = 0;
				for (var index = first; index <= i; ++index) {
					var x = data[index][yValue];
					sum += x;
				}

				return sum / count;
			};

			var calculateMovingStandardDeviation = function (data, i, avg) {

				if (movingAverage === 0) {
					return 0;
				}

				var count = Math.min(movingAverage, i + 1),
					first = i + 1 - count;

				var sum = 0;
				for (var index = first; index <= i; ++index) {
					var x = data[index][yValue];
					var dx = x - avg;
					sum += (dx * dx);
				}

				var variance = sum / count;
				return Math.sqrt(variance);
			};

			selection.each(function (data) {

				var bollingerData = {};
				for (var index = 0; index < data.length; ++index) {

					var date = data[index].date;

					var avg = calculateMovingAverage(data, index);
					var sd = calculateMovingStandardDeviation(data, index, avg);

					bollingerData[date] = {avg: avg, sd: sd};
				}

				areaBands.y0(function (d) {

					var avg = bollingerData[d.date].avg;
					var sd = bollingerData[d.date].sd;

					return yScale(avg + (sd * standardDeviations));
				});

>>>>>>> 16a53c87
				areaBands.y1(function (d) {

					var avg = bollingerData[d.date].avg;
					var sd = bollingerData[d.date].sd;

					return yScale(avg - (sd * standardDeviations));
				});

				lineUpper.y(function (d) {

					var avg = bollingerData[d.date].avg;
					var sd = bollingerData[d.date].sd;

					return yScale(avg + (sd * standardDeviations));
				});

				lineLower.y(function (d) {

					var avg = bollingerData[d.date].avg;
					var sd = bollingerData[d.date].sd;

					return yScale(avg - (sd * standardDeviations));
				});

				lineAverage.y(function (d) {

					var avg = bollingerData[d.date].avg;

					return yScale(avg);
				});

				var prunedData = [];
				for (var index = movingAverage; index < data.length; ++index) {
					prunedData.push(data[index]);
				}

				var pathArea = d3.select(this).selectAll('.area')
					.data([prunedData]);
				var pathUpper = d3.select(this).selectAll('.upper')
					.data([prunedData]);
				var pathLower = d3.select(this).selectAll('.lower')
					.data([prunedData]);
				var pathAverage = d3.select(this).selectAll('.average')
					.data([prunedData]);

				pathArea.enter().append('path');
				pathUpper.enter().append('path');
				pathLower.enter().append('path');
				pathAverage.enter().append('path');

				pathArea.attr('d', areaBands)
					.classed('area', true)
					.classed(cssBandArea, true);
				pathUpper.attr('d', lineUpper)
					.classed('upper', true)
					.classed(cssBandUpper, true);
				pathLower.attr('d', lineLower)
					.classed('lower', true)
					.classed(cssBandLower, true);
				pathAverage.attr('d', lineAverage)
					.classed('average', true)
					.classed(cssAverage, true);

				pathArea.exit().remove();
				pathUpper.exit().remove();
				pathLower.exit().remove();
				pathAverage.exit().remove();
			});
		};

		bollingerBands.xScale = function (value) {
			if (!arguments.length) {
				return xScale;
			}
			xScale = value;
			return bollingerBands;
		};

		bollingerBands.yScale = function (value) {
			if (!arguments.length) {
				return yScale;
			}
			yScale = value;
			return bollingerBands;
		};

		bollingerBands.yValue = function (value) {
			if (!arguments.length) {
				return yValue;
			}
			yValue = value;
			return bollingerBands;
		};

		bollingerBands.movingAverage = function (value) {
			if (!arguments.length) {
				return movingAverage;
			}
			if (value >= 0) {
				movingAverage = value;
			}
			return bollingerBands;
		};

		bollingerBands.standardDeviations = function (value) {
			if (!arguments.length) {
				return standardDeviations;
			}
			if (value >= 0) {
				standardDeviations = value;
			}
			return bollingerBands;
		};

		bollingerBands.cssBandUpper = function (value) {
			if (!arguments.length) {
				return cssBandUpper;
			}
			cssBandUpper = value;
			return bollingerBands;
		};

		bollingerBands.cssBandLower = function (value) {
			if (!arguments.length) {
				return cssBandLower;
			}
			cssBandLower = value;
			return bollingerBands;
		};

		bollingerBands.cssBandArea = function (value) {
			if (!arguments.length) {
				return cssBandArea;
			}
			cssBandArea = value;
			return bollingerBands;
		};

		bollingerBands.cssAverage = function (value) {
			if (!arguments.length) {
				return cssAverage;
			}
			cssAverage = value;
			return bollingerBands;
		};

		return bollingerBands;
	};
}(d3, sl));

(function (d3, sl) {
	'use strict';

	sl.indicators.movingAverage = function () {

		var xScale = d3.time.scale(),
			yScale = d3.scale.linear(),
			yValue = 0,
			yLabel = '',
			averagePoints = 0,
			css = '';

		var movingAverage = function (selection) {
			var line = d3.svg.line();
			line.x(function (d) { return xScale(d.date); });

			selection.each(function (data) {

				if (!isNaN(parseFloat(yValue))) {
					line.y(yScale(yValue));
				}
				else {
					if (averagePoints === 0) {
						line.y(function (d) { return yScale(d[yValue]); });
					}
					else {
						line.y(function (d, i) {
							var count = Math.min(averagePoints, i + 1),
							    first = i + 1 - count;

							var sum = 0;
							for (var index = first; index <= i; ++index) {
							    sum += data[index][yValue];
							}
							var mean = sum / count;

							return yScale(mean);
						});
					}
				}

				var path = d3.select(this).selectAll('.indicator')
					.data([data]);

				path.enter().append('path');

				path.attr('d', line)
					.classed('indicator', true)
					.classed(css, true);

				path.exit().remove();
			});
		};

		movingAverage.xScale = function (value) {
			if (!arguments.length) {
				return xScale;
			}
			xScale = value;
			return movingAverage;
		};

		movingAverage.yScale = function (value) {
			if (!arguments.length) {
				return yScale;
			}
			yScale = value;
			return movingAverage;
		};

		movingAverage.yValue = function (value) {
			if (!arguments.length) {
				return yValue;
			}
			yValue = value;
			return movingAverage;
		};

		movingAverage.yLabel = function (value) {
			if (!arguments.length) {
				return yLabel;
			}
			yLabel = value;
			return movingAverage;
		};

		movingAverage.averagePoints = function (value) {
			if (!arguments.length) {
				return averagePoints;
			}
			if (value >= 0) {
			averagePoints = value;
			}
			return movingAverage;
		};

		movingAverage.css = function (value) {
			if (!arguments.length) {
				return css;
			}
			css = value;
			return movingAverage;
		};

		return movingAverage;
	};
}(d3, sl));

(function (d3, sl) {
	'use strict';

	sl.indicators.rsi = function () {

		var xScale = d3.time.scale(),
			yScale = d3.scale.linear(),
			samplePeriods = 14,
			upperMarker = 70,
			lowerMarker = 30,
			lambda = 1.0,
			css = '';

		var upper = null,
			centre = null,
			lower = null;

		var rsi = function (selection) {

			selection.selectAll('.marker').remove();

			upper = selection.append("line")
				.attr('class', 'marker upper')
				.attr('x1', xScale.range()[0]) 
				.attr('y1', yScale(upperMarker))
				.attr('x2', xScale.range()[1]) 
				.attr('y2', yScale(upperMarker));

			centre = selection.append('line')
				.attr('class', 'marker centre')
				.attr('x1', xScale.range()[0]) 
				.attr('y1', yScale(50))
				.attr('x2', xScale.range()[1]) 
				.attr('y2', yScale(50));

			lower = selection.append('line')
				.attr('class', 'marker lower')
				.attr('x1', xScale.range()[0]) 
				.attr('y1', yScale(lowerMarker))
				.attr('x2', xScale.range()[1]) 
				.attr('y2', yScale(lowerMarker));

			var line = d3.svg.line();
			line.x(function (d) { return xScale(d.date); });

			selection.each(function (data) {

				if (samplePeriods === 0) {
					line.y(function (d) { return yScale(0); });
				}
				else {
					line.y(function (d, i) {
						var from = i - samplePeriods,
							to = i,
							up = [],
							down = [];

						if(from < 1) from = 1;

						for( var offset = to; offset >= from; offset--) {
							var dnow = data[offset],
							dprev = data[offset-1];

							var weight = Math.pow(lambda, offset);
							up.push(dnow.close > dprev.close ? (dnow.close - dprev.close) * weight : 0);
							down.push(dnow.close < dprev.close ? (dprev.close - dnow.close) * weight : 0);
						}

						if(up.length <= 0 || down.length <= 0) return yScale(0);

						var rsi = 100 - (100/(1+(d3.mean(up)/d3.mean(down))));
						return yScale(rsi);
					});
				}

				var path = d3.select(this).selectAll('.rsi')
					.data([data]);

				path.enter().append('path');

				path.attr('d', line)
					.classed('rsi', true)
					.classed(css, true);

				path.exit().remove();
			});
		};

		rsi.xScale = function (value) {
			if (!arguments.length) {
				return xScale;
			}
			xScale = value;
			return rsi;
		};

		rsi.yScale = function (value) {
			if (!arguments.length) {
				return yScale;
			}
			yScale = value;
			return rsi;
		};

		rsi.samplePeriods = function (value) {
			if (!arguments.length) {
				return samplePeriods;
			}
			samplePeriods = value < 0 ? 0 : value;
			return rsi;
		};

		rsi.upperMarker = function (value) {
			if (!arguments.length) {
				return upperMarker;
			}
			upperMarker = value > 100 ? 100 : (value < 0 ? 0 : value);
			return rsi;
		};

		rsi.lowerMarker = function (value) {
			if (!arguments.length) {
				return lowerMarker;
			}
			lowerMarker = value > 100 ? 100 : (value < 0 ? 0 : value);
			return rsi;
		};

		rsi.lambda = function (value) {
			if (!arguments.length) {
				return lambda;
			}
			lambda = value > 1.0 ? 1.0 : (value < 0.0 ? 0.0 : value);
			return rsi;
		};

		rsi.css = function (value) {
			if (!arguments.length) {
				return css;
			}
			css = value;
			return rsi;
		};

		return rsi;
	};
}(d3, sl));
(function (d3, sl) {
    'use strict';

    var weekday = sl.utilities.weekday

    sl.scale.finance = function () {
        return financialScale();
    };

    function financialScale(linear) {

    	var alignPixels = true;

        if (!arguments.length) {
            linear = d3.scale.linear();
        }

        function scale(x) {
            var n = 0;
            if (typeof x === 'number') {
                // When scaling ticks.
                n = linear(x);
            } else {
                // When scaling dates.
                n = linear(weekday(x));
            }
        	var m = Math.round(n);
            return alignPixels ? (n > m ? m + 0.5 : m - 0.5) : n;
        };

        scale.copy = function () {
            return financialScale(linear.copy());
        };

        scale.domain = function (domain) {
            if (!arguments.length) {
                return linear.domain().map(weekday.invert);
            }
            if (typeof domain[0] === 'number') {
                linear.domain(domain);
            } else {
                linear.domain(domain.map(weekday));
            }
            return scale;
        };

        scale.ticks = function (n) {
            return arguments.length ? linear.ticks(n) : linear.ticks();
        };

        scale.tickFormat = function (count, f) {
            return function(n) {
                var date = weekday.invert(n);
                return d3.time.format('%b %e')(date);
            };
        };

        scale.invert = function (pixel) {
            return weekday.invert(linear.invert(pixel))
        };

        scale.alignPixels = function (value) {
            if (!arguments.length) {
                return alignPixels;
            }
            alignPixels = value;
            return scale;
        };

        return d3.rebind(scale, linear, "range", "rangeRound", "interpolate", "clamp", "nice");
    }
}(d3, sl));
(function (d3, sl) {
    'use strict';

    sl.scale.gridlines = function () {

        var xScale = d3.time.scale(),
            yScale = d3.scale.linear(),
            xTicks = 10,
            yTicks = 10;

        var xLines = function (data, grid) {
            var xlines = grid.selectAll('.x')
                .data(data);
            xlines
                .enter().append('line')
                .attr({
                    'class': 'x',
                    'x1': function(d) { return xScale(d);},
                    'x2': function(d) { return xScale(d);},
                    'y1': yScale.range()[0],
                    'y2': yScale.range()[1]
                });
            xlines
                .attr({
                    'x1': function(d) { return xScale(d);},
                    'x2': function(d) { return xScale(d);},
                    'y1': yScale.range()[0],
                    'y2': yScale.range()[1]
                });
            xlines.exit().remove();
        };

        var yLines = function (data, grid) {
            var ylines = grid.selectAll('.y')
                .data(data);
            ylines
                .enter().append('line')
                .attr({
                    'class': 'y',
                    'x1': xScale.range()[0],
                    'x2': xScale.range()[1],
                    'y1': function(d) { return yScale(d);},
                    'y2': function(d) { return yScale(d);}
                });
            ylines
                .attr({
                    'x1': xScale.range()[0],
                    'x2': xScale.range()[1],
                    'y1': function(d) { return yScale(d);},
                    'y2': function(d) { return yScale(d);}
                });
            ylines.exit().remove();
        };

        var gridlines = function (selection) {
            var grid, xTickData, yTickData;

            selection.each(function () {
                xTickData = xScale.ticks(xTicks);
                yTickData = yScale.ticks(yTicks);

                grid = d3.select(this).selectAll('.gridlines').data([[xTickData, yTickData]]);
                grid.enter().append('g').classed('gridlines', true);
                xLines(xTickData, grid);
                yLines(yTickData, grid);
            });
        };

        gridlines.xScale = function (value) {
            if (!arguments.length) {
                return xScale;
            }
            xScale = value;
            return gridlines;
        };

        gridlines.yScale = function (value) {
            if (!arguments.length) {
                return yScale;
            }
            yScale = value;
            return gridlines;
        };

        gridlines.xTicks = function (value) {
            if (!arguments.length) {
                return xTicks;
            }
            xTicks = value;
            return gridlines;
        };

        gridlines.yTicks = function (value) {
            if (!arguments.length) {
                return yTicks;
            }
            yTicks = value;
            return gridlines;
        };

        return gridlines;
    };
}(d3, sl));

(function (d3, sl) {
    'use strict';

    sl.scale.linear = function () {
        return linearScale();
    };

    function linearScale(linear) {
    	
    	var alignPixels = true;

        if (!arguments.length) {
            linear = d3.scale.linear();
        }

        function scale(x) {
        	var n = linear(x);
        	var m = Math.round(n);
            return alignPixels ? (n > m ? m + 0.5 : m - 0.5) : n;
        };

        scale.copy = function () {
            return linearScale(linear.copy());
        };

        scale.domain = function (domain) {
            linear.domain(domain);
            return scale;
        };

        scale.ticks = function (n) {
            return linear.ticks(n);
        };

        scale.invert = function (pixel) {
            return linear.invert(pixel);
        };

        scale.alignPixels = function (value) {
            if (!arguments.length) {
                return alignPixels;
            }
            alignPixels = value;
            return scale;
        };

        return d3.rebind(scale, linear, "range", "rangeRound", "interpolate", "clamp", "nice");
    }
}(d3, sl));
(function (d3, sl) {
    'use strict';

    sl.series.candlestick = function () {

        var xScale = d3.time.scale(),
            yScale = d3.scale.linear();

        var rectangleWidth = 5;

        var isUpDay = function(d) {
            return d.close > d.open;
        };
        var isDownDay = function (d) {
            return !isUpDay(d);
        };

        var line = d3.svg.line()
            .x(function (d) {
                return d.x;
            })
            .y(function (d) {
                return d.y;
            });

        var highLowLines = function (bars) {

            var paths = bars.selectAll('.high-low-line').data(function (d) {
                return [d];
            });

            paths.enter().append('path');

            paths.classed('high-low-line', true)
                .attr('d', function (d) {
                    return line([
                        { x: xScale(d.date), y: yScale(d.high) },
                        { x: xScale(d.date), y: yScale(d.low) }
                    ]);
                });
        };

        var rectangles = function (bars) {
            var rect;

            rect = bars.selectAll('rect').data(function (d) {
                return [d];
            });

            rect.enter().append('rect');

            rect.attr('x', function (d) {
                return xScale(d.date) - rectangleWidth;
            })
                .attr('y', function (d) {
                    return isUpDay(d) ? yScale(d.close) : yScale(d.open);
                })
                .attr('width', rectangleWidth * 2)
                .attr('height', function (d) {
                    return isUpDay(d) ?
                        yScale(d.open) - yScale(d.close) :
                        yScale(d.close) - yScale(d.open);
                });
        };

        var candlestick = function (selection) {
            var series, bars;

            selection.each(function (data) {
                series = d3.select(this).selectAll('.candlestick-series').data([data]);

                series.enter().append('g')
                    .classed('candlestick-series', true);

                bars = series.selectAll('.bar')
                    .data(data, function (d) {
                        return d.date;
                    });

                bars.enter()
                    .append('g')
                    .classed('bar', true);

                bars.classed({
                    'up-day': isUpDay,
                    'down-day': isDownDay
                });

                highLowLines(bars);
                rectangles(bars);

                bars.exit().remove();


            });
        };

        candlestick.xScale = function (value) {
            if (!arguments.length) {
                return xScale;
            }
            xScale = value;
            return candlestick;
        };

        candlestick.yScale = function (value) {
            if (!arguments.length) {
                return yScale;
            }
            yScale = value;
            return candlestick;
        };

        candlestick.rectangleWidth = function (value) {
            if (!arguments.length) {
                return rectangleWidth;
            }
            rectangleWidth = value;
            return candlestick;
        };

        return candlestick;

    };
}(d3, sl));
// TODO where is yScaleTransform?
(function (d3, sl, yScaleTransform) {
    'use strict';

    sl.series.comparison = function () {

        var xScale = d3.time.scale(),
            yScale = d3.scale.linear();

        var cachedData, cachedScale;

        var findIndex = function (seriesData, date) {
            var bisect = d3.bisector(
                function (d) {
                    return d.date;
                }).left;

            var initialIndex = bisect(seriesData, date);
            if (!initialIndex) {
                initialIndex += 1;
            }
            return initialIndex;
        };

        var percentageChange = function (seriesData, initialDate) {
            var initialIndex = findIndex(seriesData, initialDate) - 1;
            var initialClose = seriesData[initialIndex].close;

            return seriesData.map(function (d) {
                return {
                    date: d.date,
                    change: (d.close / initialClose) - 1
                };
            });
        };

        var rebaseChange = function (seriesData, initialDate) {
            var initialIndex = findIndex(seriesData, initialDate) - 1;
            var initialChange = seriesData[initialIndex].change;

            return seriesData.map(function (d) {
                return {
                    date: d.date,
                    change: d.change - initialChange
                };
            });
        };

         var calculateYDomain = function (data, xDomain) {
            var start, end;

            data = data.map(function (series) {
                series = series.data;
                start = findIndex(series,xDomain[0]) - 1;
                end = findIndex(series,xDomain[1]) + 1;
                return series.slice(start, end);
            });

            var allPoints = data.reduce(function(prev, curr) {
                return prev.concat(curr);
            }, []);

            if (allPoints.length) {
                return d3.extent(allPoints, function(d) {
                    return d.change;
                });
            } else {
                return [0, 0];
            }
        };

        var color = d3.scale.category10();

        var line = d3.svg.line()
            .interpolate("linear")
            .x(function (d) {
                return xScale(d.date);
            })
            .y(function (d) {
                return yScale(d.change);
            });

        var comparison = function (selection) {
            var series, lines;

            selection.each(function (data) {

                data = data.map(function (d) {
                    return {
                        name: d.name,
                        data: percentageChange(d.data, xScale.domain()[0])
                    };
                });

                cachedData = data; // Save for rebasing.

                color.domain(data.map(function (d) {
                    return d.name;
                }));

                yScale.domain(calculateYDomain(data, xScale.domain()));
                cachedScale = yScale.copy();

                series = d3.select(this).selectAll('.comparison-series').data([data]);
                series.enter().append('g').classed('comparison-series', true);

                lines = series.selectAll('.line')
                    .data(data, function(d) {
                        return d.name;
                    })
                    .enter().append("path")
                    .attr("class", "line")
                    .attr("d", function (d) {
                        return line(d.data);
                    })
                    .style("stroke", function (d) {
                        return color(d.name);
                    });

                series.selectAll('.line')
                    .attr("d", function (d) {
                        return line(d.data);
                    });
            });
        };

        comparison.geometricZoom = function (selection, xTransformTranslate, xTransformScale) {
            // Apply a transformation for each line to update its position wrt the new initial date,
            // then apply the yScale transformation to reflect the updated yScale domain.

            var initialIndex,
                yTransform;

            var lineTransform = function (initialChange) {
                var yTransformLineTranslate = cachedScale(0) - cachedScale(initialChange);

                yTransformLineTranslate *= yTransform.scale;
                yTransformLineTranslate += yTransform.translate;

                return 'translate(' + xTransformTranslate + ',' + yTransformLineTranslate + ')' +
                    ' scale(' + xTransformScale + ',' + yTransform.scale + ')';
            };

            var domainData = cachedData.map(function (d) {
                return {
                    name: d.name,
                    data: rebaseChange(d.data, xScale.domain()[0])
                }
            });

            yScale.domain(calculateYDomain(domainData, xScale.domain()));
            yTransform = yScaleTransform(cachedScale, yScale);

            cachedData = cachedData.map(function (d) {
                initialIndex = findIndex(d.data, xScale.domain()[0]) - 1;
                return {
                    name: d.name,
                    data: d.data,
                    transform: lineTransform(d.data[initialIndex].change)
                };
            });

            selection.selectAll('.line')
                .data(cachedData)
                .attr('transform', function (d) { return d.transform; });
        };

        comparison.xScale = function (value) {
            if (!arguments.length) {
                return xScale;
            }
            xScale = value;
            return comparison;
        };

        comparison.yScale = function (value) {
            if (!arguments.length) {
                return yScale;
            }
            yScale = value;
            return comparison;
        };

        return comparison;
    };
}(d3, sl));
(function (d3, sl) {
    'use strict';

    sl.series.ohlc = function () {

        var xScale = d3.time.scale(),
            yScale = d3.scale.linear();

        var isUpDay = function(d) {
            return d.close > d.open;
        };
        var isDownDay = function (d) {
            return !isUpDay(d);
        };

        var tickWidth = 5;

        var line = d3.svg.line()
            .x(function (d) {
                return d.x;
            })
            .y(function (d) {
                return d.y;
            });

        var highLowLines = function (bars) {

            var paths = bars.selectAll('.high-low-line').data(function (d) {
                return [d];
            });

            paths.enter().append('path');

            paths.classed('high-low-line', true)
                .attr('d', function (d) {
                    return line([
                        { x: xScale(d.date), y: yScale(d.high) },
                        { x: xScale(d.date), y: yScale(d.low) }
                    ]);
                });
        };

        var openCloseTicks = function (bars) {
            var open,
                close;

            open = bars.selectAll('.open-tick').data(function (d) {
                return [d];
            });

            close = bars.selectAll('.close-tick').data(function (d) {
                return [d];
            });

            open.enter().append('path');
            close.enter().append('path');

            open.classed('open-tick', true)
                .attr('d', function (d) {
                    return line([
                        { x: xScale(d.date) - tickWidth, y: yScale(d.open) },
                        { x: xScale(d.date), y: yScale(d.open) }
                    ]);
                });

            close.classed('close-tick', true)
                .attr('d', function (d) {
                    return line([
                        { x: xScale(d.date), y: yScale(d.close) },
                        { x: xScale(d.date) + tickWidth, y: yScale(d.close) }
                    ]);
                });

            open.exit().remove();
            close.exit().remove();
        };

        var ohlc = function (selection) {
            var series, bars;

            selection.each(function (data) {
                // series = d3.select(this);

                series = d3.select(this).selectAll('.ohlc-series').data([data]);
                series.enter().append('g').classed('ohlc-series', true);

                bars = series.selectAll('.bar')
                    .data(data, function (d) {
                        return d.date;
                    });

                bars.enter()
                    .append('g')
                    .classed('bar', true);

                bars.classed({
                    'up-day': isUpDay,
                    'down-day': isDownDay
                });
                highLowLines(bars);
                openCloseTicks(bars);

                bars.exit().remove();


            });
        };

        ohlc.xScale = function (value) {
            if (!arguments.length) {
                return xScale;
            }
            xScale = value;
            return ohlc;
        };

        ohlc.yScale = function (value) {
            if (!arguments.length) {
                return yScale;
            }
            yScale = value;
            return ohlc;
        };

        ohlc.tickWidth = function (value) {
            if (!arguments.length) {
                return tickWidth;
            }
            tickWidth = value;
            return ohlc;
        };

        return ohlc;

    };
}(d3, sl));
(function (d3, sl) {
    'use strict';

    sl.series.volume = function () {

        var xScale = d3.time.scale(),
            yScale = d3.scale.linear();

        var barWidth = 5;

        var isUpDay = function(d) {
            return d.close > d.open;
        };
        var isDownDay = function (d) {
            return !isUpDay(d);
        };

        var rectangles = function (bars) {
            var rect;

            rect = bars.selectAll('rect').data(function (d) {
                return [d];
            });

            rect.enter().append('rect');

            rect.attr('x', function (d) { return xScale(d.date) - barWidth; })
                .attr('y', function(d) { return yScale(d.volume); } )
                .attr('width', barWidth * 2)
                .attr('height', function(d) { return yScale(0) - yScale(d.volume); });
        };

        var volume = function (selection) {
            var series, bars;

            selection.each(function (data) {
                series = d3.select(this).selectAll('.volume-series').data([data]);

                series.enter().append('g')
                    .classed('volume-series', true);

                bars = series.selectAll('.volumebar')
                    .data(data, function (d) {
                        return d.date;
                    });

                bars.enter()
                    .append('g')
                    .classed('volumebar', true);

                bars.classed({
                    'up-day': isUpDay,
                    'down-day': isDownDay
                });
                rectangles(bars);
                bars.exit().remove();
           });
        };

        volume.xScale = function (value) {
            if (!arguments.length) {
                return xScale;
            }
            xScale = value;
            return volume;
        };

        volume.yScale = function (value) {
            if (!arguments.length) {
                return yScale;
            }
            yScale = value;
            return volume;
        };

        volume.barWidth = function (value) {
            if (!arguments.length) {
                return barWidth;
            }
            barWidth = value;
            return volume;
        };

        return volume;
    };
}(d3, sl));
(function (d3, sl) {
    'use strict';

    sl.tools.annotation = function () {

        var index = 0,
            xScale = d3.time.scale(),
            yScale = d3.scale.linear(),
            yLabel = '',
            yValue = 0,
            padding = 2,
            formatCallout = function(d) { return d; };

        var root = null,
            line = null,
            callout = null;

        var annotation = function (selection) {

            root = selection.append('g')
                .attr('id', 'annotation_' + index)
                .attr('class', 'annotation');

            line = root.append("line")
                .attr('class', 'marker')
                .attr('x1', xScale.range()[0]) 
                .attr('y1', yScale(yValue))
                .attr('x2', xScale.range()[1]) 
                .attr('y2', yScale(yValue));


            callout = root.append("text")
                .attr('class', 'callout')
                .attr('x', xScale.range()[1] - padding)
                .attr('y', yScale(yValue) - padding)
                .attr('style', 'text-anchor: end;')
                .text(yLabel + " : " + formatCallout(yValue));
        };

        annotation.index = function (value) {
            if (!arguments.length) {
                return index;
            }
            index = value;
            return annotation;
        };

        annotation.xScale = function (value) {
            if (!arguments.length) {
                return xScale;
            }
            xScale = value;
            return annotation;
        };

        annotation.yScale = function (value) {
            if (!arguments.length) {
                return yScale;
            }
            yScale = value;
            return annotation;
        };

        annotation.yValue = function (value) {
            if (!arguments.length) {
                return yValue;
            }
            yValue = value;
            return annotation;
        };

        annotation.yLabel = function (value) {
            if (!arguments.length) {
                return yLabel;
            }
            yLabel = value;
            return annotation;
        };

        annotation.padding = function (value) {
            if (!arguments.length) {
                return padding;
            }
            padding = value;
            return annotation;
        };

        annotation.formatCallout = function (value) {
            if (!arguments.length) {
                return formatCallout;
            }
            formatCallout = value;
            return annotation;
        };

        return annotation;
    };
}(d3, sl));
(function (d3, sl) {
    'use strict';

sl.tools.crosshairs = function () {

    var target = null,
        series = null,
        xScale = d3.time.scale(),
        yScale = d3.scale.linear(),
        yValue = null,
        formatH = null,
        formatV = null,
        active = true,
        freezable = true,
        padding = 2;

    var lineH = null,
        lineV = null,
        circle = null,
        calloutH = null,
        calloutV = null;

    var highlight = null,
        highlightedField = null;

    var crosshairs = function () {

        var root = target.append('g')
            .attr('class', 'crosshairs');

        lineH = root.append("line")
            .attr('class', 'crosshairs horizontal')
            .attr('x1', xScale.range()[0])
            .attr('x2', xScale.range()[1])
            .attr('display', 'none');

        lineV = root.append("line")
            .attr('class', 'crosshairs vertical')
            .attr('y1', yScale.range()[0])
            .attr('y2', yScale.range()[1])
            .attr('display', 'none');

        circle = root.append("circle")
            .attr('class', 'crosshairs circle')
            .attr('r', 6)
            .attr('display', 'none');

        calloutH = root.append("text")
            .attr('class', 'crosshairs callout horizontal')
            .attr('x', xScale.range()[1] - padding)
            .attr('style', 'text-anchor: end')
            .attr('display', 'none');

        calloutV = root.append("text")
            .attr('class', 'crosshairs callout vertical')
            .attr('y', '1em')
            .attr('style', 'text-anchor: end')
            .attr('display', 'none');
    };

    function mousemove() {

        if (active) {
            crosshairs.update();
        }
    }

    function mouseout() {

        if (active) {
            crosshairs.clear();
        }
    }

    function mouseclick() {

        if (freezable) {
            crosshairs.active(!active);
        }
    }

    function findNearest(xTarget) {

        var nearest = null,
            dx = Number.MAX_VALUE;

        series.forEach(function(data) {

            var xDiff = Math.abs(xTarget.getTime() - data.date.getTime());

            if (xDiff < dx) {
                dx = xDiff;
                nearest = data;
            }
        });

        return nearest;
    }

    function findField(yTarget, data) {

        var field = null;

        var minDiff = Number.MAX_VALUE;
        for (var property in data) {

            if (!data.hasOwnProperty(property) || (property === 'date')) {
                continue;
            }

            var dy = Math.abs(yTarget - data[property]);
            if (dy <= minDiff) {
                minDiff = dy;
                field = property;
            }
        }

        return field;
    }

    function redraw() {

        var x = xScale(highlight.date),
            y = yScale(highlight[highlightedField]);

        lineH.attr('y1', y)
            .attr('y2', y);
        lineV.attr('x1', x)
            .attr('x2', x);
        circle.attr('cx', x)
            .attr('cy', y);
        calloutH.attr('y', y - padding)
            .text(formatH(highlight[highlightedField], highlightedField));
        calloutV.attr('x', x - padding)
            .text(formatV(highlight.date));

        lineH.attr('display', 'inherit');
        lineV.attr('display', 'inherit');
        circle.attr('display', 'inherit');
        calloutH.attr('display', 'inherit');
        calloutV.attr('display', 'inherit');
    }

    crosshairs.update = function() {

        if (!active) {

            redraw();

        } else {

            var mouse = [0, 0];
            try {
                mouse = d3.mouse(target[0][0]);
            }
            catch (exception) {
                // Mouse is elsewhere
            }

            var xMouse = xScale.invert(mouse[0]),
                yMouse = yScale.invert(mouse[1]),
                nearest = findNearest(xMouse);

            if (nearest !== null) {

                var field = null;
                if (nearest[yValue]) {
                    field = yValue;
                } else {
                    field = findField(yMouse, nearest);
                }

                if ((nearest !== highlight) || (field !== highlightedField)) {

                    highlight = nearest;
                    highlightedField = field;

                    redraw();
                }
            }
        }
    };

    crosshairs.clear = function() {

        highlight = null;
        highlightedField = null;

        lineH.attr('display', 'none');
        lineV.attr('display', 'none');
        circle.attr('display', 'none');
        calloutH.attr('display', 'none');
        calloutV.attr('display', 'none');
    };

    crosshairs.target = function (value) {
        if (!arguments.length) {
            return target;
        }

        if (target) {

            target.on('mousemove.crosshairs', null);
            target.on('mouseout.crosshairs', null);
            target.on('click.crosshairs', null);
        }

        target = value;

        target.on('mousemove.crosshairs', mousemove);
        target.on('mouseout.crosshairs', mouseout);
        target.on('click.crosshairs', mouseclick);

        return crosshairs;
    };

    crosshairs.series = function (value) {
        if (!arguments.length) {
            return series;
        }
        series = value;
        return crosshairs;
    };

    crosshairs.xScale = function (value) {
        if (!arguments.length) {
            return xScale;
        }
        xScale = value;
        return crosshairs;
    };

    crosshairs.yScale = function (value) {
        if (!arguments.length) {
            return yScale;
        }
        yScale = value;
        return crosshairs;
    };

    crosshairs.yValue = function (value) {
        if (!arguments.length) {
            return yValue;
        }
        yValue = value;
        return crosshairs;
    };

    crosshairs.formatH = function (value) {
        if (!arguments.length) {
            return formatH;
        }
        formatH = value;
        return crosshairs;
    };

    crosshairs.formatV = function (value) {
        if (!arguments.length) {
            return formatV;
        }
        formatV = value;
        return crosshairs;
    };

    crosshairs.active = function (value) {
        if (!arguments.length) {
            return active;
        }
        active = value;

        lineH.classed('frozen', !active);
        lineV.classed('frozen', !active);
        circle.classed('frozen', !active);

        return crosshairs;
    };

    crosshairs.freezable = function (value) {
        if (!arguments.length) {
            return freezable;
        }
        freezable = value;
        return crosshairs;
    };

    crosshairs.padding = function (value) {
        if (!arguments.length) {
            return padding;
        }
        padding = value;
        return crosshairs;
    };

    crosshairs.highlightedField = function() {
        return highlightedField;
    };

    return crosshairs;
};

}(d3, sl));
(function (d3, sl) {
    'use strict';

    sl.tools.fibonacciFan = function () {

        var target = null,
            series = null,
            xScale = d3.time.scale(),
            yScale = d3.scale.linear(),
            active = true;

        var circleOrigin = null,
            circleTarget = null,
            lineSource = null,
            lineA = null,
            lineB = null,
            lineC = null,
            fanArea = null;

        var phase = 1,
            locationOrigin = null,
            locationTarget = null;

        var fibonacciFan = function () {

            var root = target.append('g')
                .attr('class', 'fibonacci-fan');

            circleOrigin = root.append("circle")
                .attr('class', 'fibonacci-fan origin')
                .attr('r', 6)
                .attr('display', 'none');

            circleTarget = root.append("circle")
                .attr('class', 'fibonacci-fan target')
                .attr('r', 6)
                .attr('display', 'none');

            lineSource = root.append("line")
                .attr('class', 'fibonacci-fan source')
                .attr('display', 'none');

            lineA = root.append("line")
                .attr('class', 'fibonacci-fan a')
                .attr('display', 'none');

            lineB = root.append("line")
                .attr('class', 'fibonacci-fan b')
                .attr('display', 'none');

            lineC = root.append("line")
                .attr('class', 'fibonacci-fan c')
                .attr('display', 'none');

            fanArea = root.append("polygon")
                .attr('class', 'fibonacci-fan area')
                .attr('display', 'none');
        };

        function mousemove() {

            if (!active) {
                return;
            }

            switch (phase) {
                case 1: {
                    locationOrigin = findLocation();
                    if (locationOrigin) {
                        fibonacciFan.update();
                        circleOrigin.attr('display', 'inherit');
                    }
                    break;
                }
                case 2: {
                    locationTarget = findLocation();
                    if (locationTarget) {
                        fibonacciFan.update();
                        circleTarget.attr('display', 'inherit');
                        lineSource.attr('display', 'inherit');
                    }
                    break;
                }
                case 3: {
                    break;
                }
            }
        }

        function mouseclick() {

            if (!active) {
                return;
            }

            switch (phase) {
                case 1: {

                    phase = 2;
                    break;
                }
                case 2: {

                    setFan();

                    phase = 3;
                    break;
                }
                case 3: {

                    clearAll();

                    phase = 1;
                    break;
                }
            }
        }

        function findLocation() {

            var mouse = [0, 0];
            try {
                mouse = d3.mouse(target[0][0]);
            }
            catch (exception) {
                // Mouse is elsewhere
            }

            var xMouse = xScale.invert(mouse[0]),
                yMouse = yScale.invert(mouse[1]),
                point = findPoint(xMouse);

            if (point !== null) {

                var field = findField(yMouse, point);

                if (field !== null) {

                    return { point: point, field: field }
                }
            }

            return null;
        }

        function findPoint(xTarget) {

            var nearest = null,
                dx = Number.MAX_VALUE;

            series.forEach(function(data) {

                var xDiff = Math.abs(xTarget.getTime() - data.date.getTime());

                if (xDiff < dx) {
                    dx = xDiff;
                    nearest = data;
                }
            });

            return nearest;
        }

        function findField(yTarget, data) {

            var field = null;

            var minDiff = Number.MAX_VALUE;
            for (var property in data) {

                if (!data.hasOwnProperty(property) || (property === 'date')) {
                    continue;
                }

                var dy = Math.abs(yTarget - data[property]);
                if (dy <= minDiff) {
                    minDiff = dy;
                    field = property;
                }
            }

            return field;
        }

        function setFan() {

            if (xScale(locationOrigin.point.date) > xScale(locationTarget.point.date)) {
                var tmp = locationOrigin;
                locationOrigin = locationTarget;
                locationTarget = tmp;
            }

            var originX = xScale(locationOrigin.point.date),
                originY = yScale(locationOrigin.point[locationOrigin.field]),
                targetX = xScale(locationTarget.point.date),
                targetY = yScale(locationTarget.point[locationTarget.field]),
                finalX = xScale.range()[1],
                finalY = calculateY(originX, originY, targetX, targetY, finalX);

            if (finalY) {

                setFanLines(originX, originY, finalX, finalY.source, finalY.source, finalY.source);

                lineA.attr('display', 'inherit');
                lineB.attr('display', 'inherit');
                lineC.attr('display', 'inherit');
                fanArea.attr('display', 'inherit');

                var pointsFinal = originX + ',' + originY
                    + ' ' + finalX + ',' + finalY.a
                    + ' ' + finalX + ',' + finalY.c;

                lineA.transition()
                    .attr('y2', finalY.a);
                lineB.transition()
                    .attr('y2', finalY.b);
                lineC.transition()
                    .attr('y2', finalY.c);
                fanArea.transition()
                    .attr('points', pointsFinal);
            }

            circleOrigin.attr('display', 'none');
            circleTarget.attr('display', 'none');
        }

        function clearAll() {

            locationOrigin = null;
            locationTarget = null;

            circleOrigin.attr('display', 'none');
            circleTarget.attr('display', 'none');
            lineSource.attr('display', 'none');
            lineA.attr('display', 'none');
            lineB.attr('display', 'none');
            lineC.attr('display', 'none');
            fanArea.attr('display', 'none');
        }

        function calculateY(originX, originY, targetX, targetY, finalX) {

            if (originX === targetX) { return null; }

            var gradient = (targetY - originY) / (targetX - originX),
                ySource = (gradient * (finalX - originX)) + originY,
                yA = ((gradient * 0.618) * (finalX - originX)) + originY,
                yB = ((gradient * 0.500) * (finalX - originX)) + originY,
                yC = ((gradient * 0.382) * (finalX - originX)) + originY;

            return {source: ySource, a: yA, b: yB, c: yC};
        }

        function setFanLines(originX, originY, finalX, finalYa, finalYb, finalYc) {

            var points = originX + ',' + originY
                + ' ' + finalX + ',' + finalYa
                + ' ' + finalX + ',' + finalYc;

            lineA.attr('x1', originX)
                .attr('y1', originY)
                .attr('x2', finalX)
                .attr('y2', finalYa);
            lineB.attr('x1', originX)
                .attr('y1', originY)
                .attr('x2', finalX)
                .attr('y2', finalYb);
            lineC.attr('x1', originX)
                .attr('y1', originY)
                .attr('x2', finalX)
                .attr('y2', finalYc);
            fanArea.attr('points', points);
        }

        fibonacciFan.update = function () {

            if (locationOrigin) {

                var originX = xScale(locationOrigin.point.date),
                    originY = yScale(locationOrigin.point[locationOrigin.field]);

                circleOrigin.attr('cx', originX)
                    .attr('cy', originY);
                lineSource.attr('x1', originX)
                    .attr('y1', originY);

                if (locationTarget && (phase !== 1)) {

                    var targetX = xScale(locationTarget.point.date),
                        targetY = yScale(locationTarget.point[locationTarget.field]);

                    circleTarget.attr('cx', targetX)
                        .attr('cy', targetY);
                    lineSource.attr('x2', targetX)
                        .attr('y2', targetY);

                    if (phase === 3) {

                        var finalX = xScale.range()[1],
                            finalY = calculateY(originX, originY, targetX, targetY, finalX);

                        if (finalY) {
                            setFanLines(originX, originY, finalX, finalY.a, finalY.b, finalY.c);
                        }
                    }
                }
            }
        };

        fibonacciFan.visible = function (value) {

            if (value) {

                switch (phase) {
                    case 1: {
                        circleOrigin.attr('display', 'inherit');
                        break;
                    }
                    case 2: {
                        circleOrigin.attr('display', 'inherit');
                        circleTarget.attr('display', 'inherit');
                        lineSource.attr('display', 'inherit');
                        break;
                    }
                    case 3: {
                        lineSource.attr('display', 'inherit');
                        lineA.attr('display', 'inherit');
                        lineB.attr('display', 'inherit');
                        lineC.attr('display', 'inherit');
                        fanArea.attr('display', 'inherit');
                        break;
                    }
                }
            } else {

                circleOrigin.attr('display', 'none');
                circleTarget.attr('display', 'none');
                lineSource.attr('display', 'none');
                lineA.attr('display', 'none');
                lineB.attr('display', 'none');
                lineC.attr('display', 'none');
                fanArea.attr('display', 'none');
            }
        };

        fibonacciFan.target = function (value) {
            if (!arguments.length) {
                return target;
            }

            if (target) {

                target.on('mousemove.fibonacci-fan', null);
                target.on('click.fibonacci-fan', null);
            }

            target = value;

            target.on('mousemove.fibonacci-fan', mousemove);
            target.on('click.fibonacci-fan', mouseclick);

            return fibonacciFan;
        };

        fibonacciFan.series = function (value) {
            if (!arguments.length) {
                return series;
            }
            series = value;
            return fibonacciFan;
        };

        fibonacciFan.xScale = function (value) {
            if (!arguments.length) {
                return xScale;
            }
            xScale = value;
            return fibonacciFan;
        };

        fibonacciFan.yScale = function (value) {
            if (!arguments.length) {
                return yScale;
            }
            yScale = value;
            return fibonacciFan;
        };

        fibonacciFan.active = function (value) {
            if (!arguments.length) {
                return active;
            }
            active = value;
            return fibonacciFan;
        };

        return fibonacciFan;
    };

}(d3, sl));
(function (d3, sl) {
    'use strict';

    sl.tools.measure = function () {

        var target = null,
            series = null,
            xScale = d3.time.scale(),
            yScale = d3.scale.linear(),
            active = true,
            padding = 2,
            formatH = null,
            formatV = null;

        var circleOrigin = null,
            circleTarget = null,
            lineSource = null,
            lineX = null,
            lineY = null,
            calloutX = null,
            calloutY = null;

        var phase = 1,
            locationOrigin = null,
            locationTarget = null;

        var measure = function () {

            var root = target.append('g')
                .attr('class', 'measure');

            circleOrigin = root.append("circle")
                .attr('class', 'measure origin')
                .attr('r', 6)
                .attr('display', 'none');

            circleTarget = root.append("circle")
                .attr('class', 'measure target')
                .attr('r', 6)
                .attr('display', 'none');

            lineSource = root.append("line")
                .attr('class', 'measure source')
                .attr('display', 'none');

            lineX = root.append("line")
                .attr('class', 'measure x')
                .attr('display', 'none');

            lineY = root.append("line")
                .attr('class', 'measure y')
                .attr('display', 'none');

            calloutX = root.append("text")
                .attr('class', 'measure callout horizontal')
                .attr('style', 'text-anchor: end')
                .attr('display', 'none');

            calloutY = root.append("text")
                .attr('class', 'measure callout vertical')
                .attr('style', 'text-anchor: middle')
                .attr('display', 'none');
        };

        function mousemove() {

            if (!active) {
                return;
            }

            switch (phase) {
                case 1: {
                    locationOrigin = findLocation();
                    if (locationOrigin) {
                        measure.update();
                        circleOrigin.attr('display', 'inherit');
                    }
                    break;
                }
                case 2: {
                    locationTarget = findLocation();
                    if (locationTarget) {
                        measure.update();
                        circleTarget.attr('display', 'inherit');
                        lineSource.attr('display', 'inherit');
                    }
                    break;
                }
                case 3: {
                    break;
                }
            }
        }

        function mouseclick() {

            if (!active) {
                return;
            }

            switch (phase) {
                case 1: {

                    phase = 2;
                    break;
                }
                case 2: {

                    doMeasure();

                    phase = 3;
                    break;
                }
                case 3: {

                    clearAll();

                    phase = 1;
                    break;
                }
            }
        }

        function findLocation() {

            var mouse = [0, 0];
            try {
                mouse = d3.mouse(target[0][0]);
            }
            catch (exception) {
                // Mouse is elsewhere
            }

            var xMouse = xScale.invert(mouse[0]),
                yMouse = yScale.invert(mouse[1]),
                point = findPoint(xMouse);

            if (point !== null) {

                var field = findField(yMouse, point);

                if (field !== null) {

                    return { point: point, field: field }
                }
            }

            return null;
        }

        function findPoint(xTarget) {

            var nearest = null,
                dx = Number.MAX_VALUE;

            series.forEach(function(data) {

                var xDiff = Math.abs(xTarget.getTime() - data.date.getTime());

                if (xDiff < dx) {
                    dx = xDiff;
                    nearest = data;
                }
            });

            return nearest;
        }

        function findField(yTarget, data) {

            var field = null;

            var minDiff = Number.MAX_VALUE;
            for (var property in data) {

                if (!data.hasOwnProperty(property) || (property === 'date')) {
                    continue;
                }

                var dy = Math.abs(yTarget - data[property]);
                if (dy <= minDiff) {
                    minDiff = dy;
                    field = property;
                }
            }

            return field;
        }

        function doMeasure() {

            var originX = xScale(locationOrigin.point.date),
                originY = yScale(locationOrigin.point[locationOrigin.field]),
                targetX = xScale(locationTarget.point.date),
                targetY = yScale(locationTarget.point[locationTarget.field]);

            lineX.attr('x1', originX)
                .attr('y1', originY)
                .attr('x2', targetX)
                .attr('y2', originY);
            lineY.attr('x1', targetX)
                .attr('y1', originY)
                .attr('x2', targetX)
                .attr('y2', targetY);

            calloutX.attr('x', targetX - padding)
                .attr('y', originY - (originY - targetY) / 2.0)
                .text(formatV(Math.abs(locationTarget.point[locationTarget.field] - locationOrigin.point[locationOrigin.field])));
            calloutY.attr('y', originY - padding)
                .attr('x', originX + (targetX - originX) / 2.0)
                .text(formatH(Math.abs(locationTarget.point.date.getTime() - locationOrigin.point.date.getTime())));

            lineX.attr('display', 'inherit');
            lineY.attr('display', 'inherit');
            calloutX.attr('display', 'inherit');
            calloutY.attr('display', 'inherit');

            circleOrigin.attr('display', 'none');
            circleTarget.attr('display', 'none');
        }

        function clearAll() {

            locationOrigin = null;
            locationTarget = null;

            circleOrigin.attr('display', 'none');
            circleTarget.attr('display', 'none');
            lineSource.attr('display', 'none');
            lineX.attr('display', 'none');
            lineY.attr('display', 'none');
            calloutX.attr('display', 'none');
            calloutY.attr('display', 'none');
        }

        measure.update = function () {

            if (locationOrigin) {

                var originX = xScale(locationOrigin.point.date),
                    originY = yScale(locationOrigin.point[locationOrigin.field]);

                circleOrigin.attr('cx', originX)
                    .attr('cy', originY);
                lineSource.attr('x1', originX)
                    .attr('y1', originY);

                if (locationTarget && (phase !== 1)) {

                    var targetX = xScale(locationTarget.point.date),
                        targetY = yScale(locationTarget.point[locationTarget.field]);

                    circleTarget.attr('cx', targetX)
                        .attr('cy', targetY);
                    lineSource.attr('x2', targetX)
                        .attr('y2', targetY);

                    if (phase === 3) {

                        doMeasure();
                    }
                }
            }
        };

        measure.visible = function (value) {

            if (value) {

                switch (phase) {
                    case 1: {
                        circleOrigin.attr('display', 'inherit');
                        break;
                    }
                    case 2: {
                        circleOrigin.attr('display', 'inherit');
                        circleTarget.attr('display', 'inherit');
                        lineSource.attr('display', 'inherit');
                        break;
                    }
                    case 3: {
                        lineSource.attr('display', 'inherit');
                        lineX.attr('display', 'inherit');
                        lineY.attr('display', 'inherit');
                        calloutX.attr('display', 'inherit');
                        calloutY.attr('display', 'inherit');
                        break;
                    }
                }
            } else {

                circleOrigin.attr('display', 'none');
                circleTarget.attr('display', 'none');
                lineSource.attr('display', 'none');
                lineX.attr('display', 'none');
                lineY.attr('display', 'none');
                calloutX.attr('display', 'none');
                calloutY.attr('display', 'none');
            }
        };

        measure.target = function (value) {
            if (!arguments.length) {
                return target;
            }

            if (target) {

                target.on('mousemove.measure', null);
                target.on('click.measure', null);
            }

            target = value;

            target.on('mousemove.measure', mousemove);
            target.on('click.measure', mouseclick);

            return measure;
        };

        measure.series = function (value) {
            if (!arguments.length) {
                return series;
            }
            series = value;
            return measure;
        };

        measure.xScale = function (value) {
            if (!arguments.length) {
                return xScale;
            }
            xScale = value;
            return measure;
        };

        measure.yScale = function (value) {
            if (!arguments.length) {
                return yScale;
            }
            yScale = value;
            return measure;
        };

        measure.active = function (value) {
            if (!arguments.length) {
                return active;
            }
            active = value;
            return measure;
        };

        measure.padding = function (value) {
            if (!arguments.length) {
                return padding;
            }
            padding = value;
            return measure;
        };

        measure.formatH = function (value) {
            if (!arguments.length) {
                return formatH;
            }
            formatH = value;
            return measure;
        };

        measure.formatV = function (value) {
            if (!arguments.length) {
                return formatV;
            }
            formatV = value;
            return measure;
        };

        return measure;
    };

}(d3, sl));
(function (d3, sl) {
    'use strict';

    sl.utilities.chartLayout = function () {

        // Default values
        var margin = {top: 20, right: 20, bottom: 20, left: 20},
            width = 0,
            height = 0;

        var defaultWidth = true,
            defaultHeight = true;

        var chartLayout = function (selection) {
            selection.each( function () {
                var element = d3.select(this),
                    style = getComputedStyle(this);

                // Attempt to automatically size the chart to the selected element
                if (defaultWidth === true) {
                    // Set the width of the chart to the width of the selected element,
                    // excluding any margins, padding or borders
                    var paddingWidth = parseInt(style.paddingLeft) + parseInt(style.paddingRight);
                    width = this.clientWidth - paddingWidth;

                    // If the new width is too small, use a default width
                    if (chartLayout.innerWidth() < 1) {
                        width = 800 + margin.left + margin.right;
                    }
                }

                if (defaultHeight === true) {
                    // Set the height of the chart to the height of the selected element,
                    // excluding any margins, padding or borders
                    var paddingHeight = parseInt(style.paddingTop) + parseInt(style.paddingBottom);
                    height = this.clientHeight - paddingHeight;

                    // If the new height is too small, use a default height
                    if (chartLayout.innerHeight() < 1) {
                        height = 400 + margin.top + margin.bottom;
                    }
                }

                // Create svg
                var svg = element.append('svg')
                    .attr('width', width)
                    .attr('height', height);

                // Create group for the chart
                var chart =  svg.append('g')
                    .attr('transform', 'translate(' + margin.left + ',' + margin.top + ')');

                // Clipping path
                chart.append('defs').append('clipPath')
                    .attr('id', 'plotAreaClip')
                    .append('rect')
                    .attr({ width: chartLayout.innerWidth(), height: chartLayout.innerHeight() });

                // Create plot area, using the clipping path
                chart.append('g')
                    .attr('clip-path', 'url(#plotAreaClip)')
                    .attr('class', 'plotArea');
            });
        };

        chartLayout.marginTop = function (value) {
            if (!arguments.length) {
                return margin.top;
            }
            margin.top = value;
            return chartLayout;
        };

        chartLayout.marginRight = function (value) {
            if (!arguments.length) {
                return margin.right;
            }
            margin.right = value;
            return chartLayout;
        };

        chartLayout.marginBottom = function (value) {
            if (!arguments.length) {
                return margin.bottom;
            }
            margin.bottom = value;
            return chartLayout;
        };

        chartLayout.marginLeft = function (value) {
            if (!arguments.length) {
                return margin.left;
            }
            margin.left = value;
            return chartLayout;
        };

        chartLayout.width = function (value) {
            if (!arguments.length) {
                return width;
            }
            width = value;
            defaultWidth = false;
            return chartLayout;
        };

        chartLayout.height = function (value) {
            if (!arguments.length) {
                return height;
            }
            height = value;
            defaultHeight = false;
            return chartLayout;
        };

        chartLayout.innerWidth = function () {
            var innerWidth = width - margin.left - margin.right;
            return innerWidth;
        };

        chartLayout.innerHeight = function () {
            var innerHeight = height - margin.top - margin.bottom;
            return innerHeight;
        };

        return chartLayout;
    };
}(d3, sl));
(function (sl, moment, jStat) {
    'use strict';

    sl.utilities.dataGenerator = function () {

        var mu = 0.1,
            sigma = 0.1,
            startingPrice = 100,
            startingVolume = 100000,
            intraDaySteps = 50,
            volumeNoiseFactor = 0.3,
            toDate = new Date(),
            fromDate = new Date(),
            filter = function (moment) {
                return !(moment.day() === 0 || moment.day() === 6);
            };

        var generatePrices = function (period, steps) {
            var increments = generateIncrements(period, steps, mu, sigma),
                i, prices = [];
            prices[0] = startingPrice;

            for (i = 1; i < increments.length; i += 1) {
                prices[i] = prices[i - 1] * increments[i];
            }
            return prices;
        };

        var generateVolumes = function (period, steps) {
            var increments = generateIncrements(period, steps, 0, 1),
                i, volumes = [];

            volumeNoiseFactor = Math.max(0, Math.min(volumeNoiseFactor, 1));
            volumes[0] = startingVolume;

            for (i = 1; i < increments.length; i += 1) {
                volumes[i] = volumes[i - 1] * increments[i];
            }
            volumes = volumes.map(function (vol) {
                return Math.floor(vol * (1 - volumeNoiseFactor + Math.random() * volumeNoiseFactor * 2));
            });
            return volumes;
        };

        var generateIncrements = function (period, steps, mu, sigma) {
            // Geometric Brownian motion model.
            var deltaY = period / steps,
                sqrtDeltaY = Math.sqrt(deltaY),
                deltaW = jStat().randn(1, steps).multiply(sqrtDeltaY),
                increments =  deltaW
                    .multiply(sigma)
                    .add((mu - ((sigma * sigma) / 2)) * deltaY),
                expIncrements = increments.map(function (x) {
                    return Math.exp(x);
                });

            return jStat.row(expIncrements, 0);
        };

        var generate = function() {

            var range = moment().range(fromDate, toDate),
                msec_per_year = 3.15569e10,
                rangeYears = range / msec_per_year,
                daysIncluded = 0,
                prices,
                volume,
                ohlcv = [],
                daySteps,
                currentStep = 0,
                currentIntraStep = 0;

            range.by('days', function (moment) {
                if (!filter || filter(moment)) {
                    daysIncluded += 1;
                }
            });

            prices = generatePrices(rangeYears, daysIncluded * intraDaySteps);
            volume = generateVolumes(rangeYears, daysIncluded);

            range.by('days', function (moment) {
                if (!filter || filter(moment)) {
                    daySteps = prices.slice(currentIntraStep, currentIntraStep + intraDaySteps);
                    ohlcv.push({
                        date: moment.toDate(),
                        open: daySteps[0],
                        high: Math.max.apply({}, daySteps),
                        low: Math.min.apply({}, daySteps),
                        close: daySteps[intraDaySteps - 1],
                        volume: volume[currentStep]
                    });
                    currentIntraStep += intraDaySteps;
                    currentStep += 1
                }
            });

            return ohlcv;
        };

        var dataGenerator = function (selection) {
        };

        dataGenerator.generate = function() {
            return generate();
        };

        dataGenerator.mu = function (value) {
            if (!arguments.length) {
                return mu;
            }
            mu = value;
            return dataGenerator;
        };

        dataGenerator.sigma = function (value) {
            if (!arguments.length) {
                return sigma;
            }
            sigma = value;
            return dataGenerator;
        };

        dataGenerator.startingPrice = function (value) {
            if (!arguments.length) {
                return startingPrice;
            }
            startingPrice = value;
            return dataGenerator;
        };

        dataGenerator.startingVolume = function (value) {
            if (!arguments.length) {
                return startingVolume;
            }
            startingVolume = value;
            return dataGenerator;
        };

        dataGenerator.intraDaySteps = function (value) {
            if (!arguments.length) {
                return intraDaySteps;
            }
            intraDaySteps = value;
            return dataGenerator;
        };

        dataGenerator.volumeNoiseFactor = function (value) {
            if (!arguments.length) {
                return volumeNoiseFactor;
            }
            volumeNoiseFactor = value;
            return dataGenerator;
        };

        dataGenerator.filter = function (value) {
            if (!arguments.length) {
                return filter;
            }
            filter = value;
            return dataGenerator;
        };

        dataGenerator.toDate = function (value) {
            if (!arguments.length) {
                return toDate;
            }
            toDate = value;
            return dataGenerator;
        };

        dataGenerator.fromDate = function (value) {
            if (!arguments.length) {
                return fromDate;
            }
            fromDate = value;
            return dataGenerator;
        };

        return dataGenerator;
    };
}(sl, moment, jStat));
//# sourceMappingURL=d3-financial-components.js.map<|MERGE_RESOLUTION|>--- conflicted
+++ resolved
@@ -71,7 +71,6 @@
 
 (function (d3, sl) {
 	'use strict';
-<<<<<<< HEAD
 
 	sl.indicators.bollingerBands = function () {
 
@@ -158,94 +157,6 @@
 					return yScale(avg + (sd * standardDeviations));
 				});
 
-=======
-
-	sl.indicators.bollingerBands = function () {
-
-		var xScale = d3.time.scale(),
-			yScale = d3.scale.linear();
-
-		var yValue = 0,
-			movingAverage = 20,
-			standardDeviations = 2;
-
-		var cssBandArea = 'bollingerBandArea',
-			cssBandUpper = 'bollingerBandUpper',
-			cssBandLower = 'bollingerBandLower',
-			cssAverage = 'bollingerAverage';
-
-		var bollingerBands = function (selection) {
-
-			var areaBands = d3.svg.area(),
-				lineUpper = d3.svg.line(),
-				lineLower = d3.svg.line(),
-				lineAverage = d3.svg.line();
-
-			areaBands.x(function (d) { return xScale(d.date); });
-			lineUpper.x(function (d) { return xScale(d.date); });
-			lineLower.x(function (d) { return xScale(d.date); });
-			lineAverage.x(function (d) { return xScale(d.date); });
-
-			var calculateMovingAverage = function (data, i) {
-
-				if (movingAverage === 0) {
-					return data[i][yValue];
-				}
-
-				var count = Math.min(movingAverage, i + 1),
-				first = i + 1 - count;
-
-				var sum = 0;
-				for (var index = first; index <= i; ++index) {
-					var x = data[index][yValue];
-					sum += x;
-				}
-
-				return sum / count;
-			};
-
-			var calculateMovingStandardDeviation = function (data, i, avg) {
-
-				if (movingAverage === 0) {
-					return 0;
-				}
-
-				var count = Math.min(movingAverage, i + 1),
-					first = i + 1 - count;
-
-				var sum = 0;
-				for (var index = first; index <= i; ++index) {
-					var x = data[index][yValue];
-					var dx = x - avg;
-					sum += (dx * dx);
-				}
-
-				var variance = sum / count;
-				return Math.sqrt(variance);
-			};
-
-			selection.each(function (data) {
-
-				var bollingerData = {};
-				for (var index = 0; index < data.length; ++index) {
-
-					var date = data[index].date;
-
-					var avg = calculateMovingAverage(data, index);
-					var sd = calculateMovingStandardDeviation(data, index, avg);
-
-					bollingerData[date] = {avg: avg, sd: sd};
-				}
-
-				areaBands.y0(function (d) {
-
-					var avg = bollingerData[d.date].avg;
-					var sd = bollingerData[d.date].sd;
-
-					return yScale(avg + (sd * standardDeviations));
-				});
-
->>>>>>> 16a53c87
 				areaBands.y1(function (d) {
 
 					var avg = bollingerData[d.date].avg;
@@ -662,23 +573,18 @@
 
     function financialScale(linear) {
 
-    	var alignPixels = true;
-
         if (!arguments.length) {
             linear = d3.scale.linear();
         }
 
         function scale(x) {
-            var n = 0;
             if (typeof x === 'number') {
                 // When scaling ticks.
-                n = linear(x);
+                return linear(x);
             } else {
                 // When scaling dates.
-                n = linear(weekday(x));
-            }
-        	var m = Math.round(n);
-            return alignPixels ? (n > m ? m + 0.5 : m - 0.5) : n;
+                return linear(weekday(x));
+            }
         };
 
         scale.copy = function () {
@@ -710,14 +616,6 @@
 
         scale.invert = function (pixel) {
             return weekday.invert(linear.invert(pixel))
-        };
-
-        scale.alignPixels = function (value) {
-            if (!arguments.length) {
-                return alignPixels;
-            }
-            alignPixels = value;
-            return scale;
         };
 
         return d3.rebind(scale, linear, "range", "rangeRound", "interpolate", "clamp", "nice");
@@ -830,55 +728,6 @@
 (function (d3, sl) {
     'use strict';
 
-    sl.scale.linear = function () {
-        return linearScale();
-    };
-
-    function linearScale(linear) {
-    	
-    	var alignPixels = true;
-
-        if (!arguments.length) {
-            linear = d3.scale.linear();
-        }
-
-        function scale(x) {
-        	var n = linear(x);
-        	var m = Math.round(n);
-            return alignPixels ? (n > m ? m + 0.5 : m - 0.5) : n;
-        };
-
-        scale.copy = function () {
-            return linearScale(linear.copy());
-        };
-
-        scale.domain = function (domain) {
-            linear.domain(domain);
-            return scale;
-        };
-
-        scale.ticks = function (n) {
-            return linear.ticks(n);
-        };
-
-        scale.invert = function (pixel) {
-            return linear.invert(pixel);
-        };
-
-        scale.alignPixels = function (value) {
-            if (!arguments.length) {
-                return alignPixels;
-            }
-            alignPixels = value;
-            return scale;
-        };
-
-        return d3.rebind(scale, linear, "range", "rangeRound", "interpolate", "clamp", "nice");
-    }
-}(d3, sl));
-(function (d3, sl) {
-    'use strict';
-
     sl.series.candlestick = function () {
 
         var xScale = d3.time.scale(),

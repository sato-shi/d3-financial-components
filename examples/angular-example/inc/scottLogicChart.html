<section>

	<sl-chart-toolbar></sl-chart-toolbar>

<<<<<<< HEAD
		<div class="row">
			<div class="col-md-2 btn-group btn-group-sm">
				<button type="button" class="btn btn-default" ng-click="chart.setDataStyle('bars')" ng-class="{active:chart.hasDataStyle('bars')}">Bars</button>
				<button type="button" class="btn btn-default" ng-click="chart.setDataStyle('candles')" ng-class="{active:chart.hasDataStyle('candles')}">Candles</button>
			</div>

			<div class="col-md-7 btn-group btn-group-sm">
				<button type="button" class="btn btn-default" ng-click="chart.toggleFeature('navigator')" ng-class="{active:chart.hasFeature('navigator')}">
					Navigator &nbsp; 
					<span class="glyphicon glyphicon-ok" ng-show="chart.hasFeature('navigator')"></span>
					<span class="glyphicon glyphicon-remove" ng-hide="chart.hasFeature('navigator')"></span>
				</button>
				<button type="button" class="btn btn-default" ng-click="chart.toggleFeature('volume')" ng-class="{active:chart.hasFeature('volume')}">
					Volume &nbsp; 
					<span class="glyphicon glyphicon-ok" ng-show="chart.hasFeature('volume')"></span>
					<span class="glyphicon glyphicon-remove" ng-hide="chart.hasFeature('volume')"></span>
				</button>
				<button type="button" class="btn btn-default" ng-click="chart.toggleFeature('gridlines')" ng-class="{active:chart.hasFeature('gridlines')}">
					Grid &nbsp; 
					<span class="glyphicon glyphicon-ok" ng-show="chart.hasFeature('gridlines')"></span>
					<span class="glyphicon glyphicon-remove" ng-hide="chart.hasFeature('gridlines')"></span>
				</button>
				<button type="button" class="btn btn-default" ng-click="chart.toggleFeature('crosshairs')" ng-class="{active:chart.hasFeature('crosshairs')}">
					Crosshairs &nbsp; 
					<span class="glyphicon glyphicon-ok" ng-show="chart.hasFeature('crosshairs')"></span>
					<span class="glyphicon glyphicon-remove" ng-hide="chart.hasFeature('crosshairs')"></span>
				</button>
				<button type="button" class="btn btn-default" ng-click="chart.toggleFeature('measure')" ng-class="{active:chart.hasFeature('measure')}">
					Measure &nbsp; 
					<span class="glyphicon glyphicon-ok" ng-show="chart.hasFeature('measure')"></span>
					<span class="glyphicon glyphicon-remove" ng-hide="chart.hasFeature('measure')"></span>
				</button>
                <button type="button" class="btn btn-default" ng-click="chart.toggleFeature('bollinger')" ng-class="{active:chart.hasFeature('bollinger')}">
                    Bollinger Bands &nbsp;
                    <span class="glyphicon glyphicon-ok" ng-show="chart.hasFeature('bollinger')"></span>
                    <span class="glyphicon glyphicon-remove" ng-hide="chart.hasFeature('bollinger')"></span>
                </button>
                <button type="button" class="btn btn-default" ng-click="chart.toggleFeature('fibonacci')" ng-class="{active:chart.hasFeature('fibonacci')}">
                    Fibonacci Fan &nbsp;
                    <span class="glyphicon glyphicon-ok" ng-show="chart.hasFeature('fibonacci')"></span>
                    <span class="glyphicon glyphicon-remove" ng-hide="chart.hasFeature('fibonacci')"></span>
                </button>
			</div>
			
			<div class="col-md-3">
				<div class="pull-right btn-group btn-group-sm">
					<button type="button" class="btn btn-default" ng-click="chart.toggleToolOptions()" ng-class="{active:chart.toolOptionsVisible}">Tool Options</button>
					<button type="button" class="btn btn-default" ng-click="chart.toggleTrackersAndNotes()" ng-class="{active:chart.trackersAndNotesVisible}">Trackers &amp; Notes</button>
				</div>
			</div>
=======
	<div class="row">
		<div class="col-md-2">
			<sl-chart-options></sl-chart-options>
>>>>>>> b7a40aa5
		</div>
		<div class="col-md-10">

			<div id="scottLogicChart" ng-show="chart.hasData()"></div>

			<div ng-hide="chart.hasData()">
				<h1>No data</h1>
				<p>This chart currently has no data associated with it.</p>
				<p>Data should be added to the $rootScope.chartData variable.</p>
			</div>

		</div>
	</div>

</section><|MERGE_RESOLUTION|>--- conflicted
+++ resolved
@@ -2,62 +2,9 @@
 
 	<sl-chart-toolbar></sl-chart-toolbar>
 
-<<<<<<< HEAD
-		<div class="row">
-			<div class="col-md-2 btn-group btn-group-sm">
-				<button type="button" class="btn btn-default" ng-click="chart.setDataStyle('bars')" ng-class="{active:chart.hasDataStyle('bars')}">Bars</button>
-				<button type="button" class="btn btn-default" ng-click="chart.setDataStyle('candles')" ng-class="{active:chart.hasDataStyle('candles')}">Candles</button>
-			</div>
-
-			<div class="col-md-7 btn-group btn-group-sm">
-				<button type="button" class="btn btn-default" ng-click="chart.toggleFeature('navigator')" ng-class="{active:chart.hasFeature('navigator')}">
-					Navigator &nbsp; 
-					<span class="glyphicon glyphicon-ok" ng-show="chart.hasFeature('navigator')"></span>
-					<span class="glyphicon glyphicon-remove" ng-hide="chart.hasFeature('navigator')"></span>
-				</button>
-				<button type="button" class="btn btn-default" ng-click="chart.toggleFeature('volume')" ng-class="{active:chart.hasFeature('volume')}">
-					Volume &nbsp; 
-					<span class="glyphicon glyphicon-ok" ng-show="chart.hasFeature('volume')"></span>
-					<span class="glyphicon glyphicon-remove" ng-hide="chart.hasFeature('volume')"></span>
-				</button>
-				<button type="button" class="btn btn-default" ng-click="chart.toggleFeature('gridlines')" ng-class="{active:chart.hasFeature('gridlines')}">
-					Grid &nbsp; 
-					<span class="glyphicon glyphicon-ok" ng-show="chart.hasFeature('gridlines')"></span>
-					<span class="glyphicon glyphicon-remove" ng-hide="chart.hasFeature('gridlines')"></span>
-				</button>
-				<button type="button" class="btn btn-default" ng-click="chart.toggleFeature('crosshairs')" ng-class="{active:chart.hasFeature('crosshairs')}">
-					Crosshairs &nbsp; 
-					<span class="glyphicon glyphicon-ok" ng-show="chart.hasFeature('crosshairs')"></span>
-					<span class="glyphicon glyphicon-remove" ng-hide="chart.hasFeature('crosshairs')"></span>
-				</button>
-				<button type="button" class="btn btn-default" ng-click="chart.toggleFeature('measure')" ng-class="{active:chart.hasFeature('measure')}">
-					Measure &nbsp; 
-					<span class="glyphicon glyphicon-ok" ng-show="chart.hasFeature('measure')"></span>
-					<span class="glyphicon glyphicon-remove" ng-hide="chart.hasFeature('measure')"></span>
-				</button>
-                <button type="button" class="btn btn-default" ng-click="chart.toggleFeature('bollinger')" ng-class="{active:chart.hasFeature('bollinger')}">
-                    Bollinger Bands &nbsp;
-                    <span class="glyphicon glyphicon-ok" ng-show="chart.hasFeature('bollinger')"></span>
-                    <span class="glyphicon glyphicon-remove" ng-hide="chart.hasFeature('bollinger')"></span>
-                </button>
-                <button type="button" class="btn btn-default" ng-click="chart.toggleFeature('fibonacci')" ng-class="{active:chart.hasFeature('fibonacci')}">
-                    Fibonacci Fan &nbsp;
-                    <span class="glyphicon glyphicon-ok" ng-show="chart.hasFeature('fibonacci')"></span>
-                    <span class="glyphicon glyphicon-remove" ng-hide="chart.hasFeature('fibonacci')"></span>
-                </button>
-			</div>
-			
-			<div class="col-md-3">
-				<div class="pull-right btn-group btn-group-sm">
-					<button type="button" class="btn btn-default" ng-click="chart.toggleToolOptions()" ng-class="{active:chart.toolOptionsVisible}">Tool Options</button>
-					<button type="button" class="btn btn-default" ng-click="chart.toggleTrackersAndNotes()" ng-class="{active:chart.trackersAndNotesVisible}">Trackers &amp; Notes</button>
-				</div>
-			</div>
-=======
 	<div class="row">
 		<div class="col-md-2">
 			<sl-chart-options></sl-chart-options>
->>>>>>> b7a40aa5
 		</div>
 		<div class="col-md-10">
 

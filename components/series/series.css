/* OHLC Styles */
<<<<<<< HEAD
.ohlc-series .bar.up-day {
=======
.up-day { 
>>>>>>> de73da10
  stroke: #6c0; 
  fill: #6c0;
}
<<<<<<< HEAD
.ohlc-series .bar.down-day {
  stroke: #c60; 
}
.ohlc-series .bar.static-day {
  stroke: #000; 
=======
.down-day { 
  stroke: #c60; 
  fill: #c60;
>>>>>>> de73da10
}

.static-day { 
  stroke: #000; 
  fill: #000; 
}

<<<<<<< HEAD
/* Candlestick Styles */
.candlestick-series .up-day rect { 
  fill: #6c0; 
}
.candlestick-series .down-day rect { 
  fill: #c60; 
}
.candlestick-series .bar .high-low-line {
    stroke: #000;
    vector-effect: non-scaling-stroke;
}
=======
>>>>>>> de73da10

/* Comparison Styles */
.comparison-series .line {
    stroke: #000;
    fill: none;
}
.comparison-series .line0 {
    stroke: #1f77b4;
    fill: none;
}
.comparison-series .line1 {
    stroke: #ff7f0e;
    fill: none;
}
.comparison-series .line2 {
    stroke: #2ca02c;
    fill: none;
}
.comparison-series .line3 {
    stroke: #d62728;
    fill: none;
}
.comparison-series .line4 {
    stroke: #9467bd;
    fill: none;
}

/* Line Series Styles */
.line-series .line { 
  fill: none; 
  stroke: #06c; 
}
.line-series .area { 
  fill: #9cf; 
  fill-opacity: 0.5; 
}<|MERGE_RESOLUTION|>--- conflicted
+++ resolved
@@ -1,23 +1,11 @@
 /* OHLC Styles */
-<<<<<<< HEAD
-.ohlc-series .bar.up-day {
-=======
 .up-day { 
->>>>>>> de73da10
   stroke: #6c0; 
   fill: #6c0;
 }
-<<<<<<< HEAD
-.ohlc-series .bar.down-day {
-  stroke: #c60; 
-}
-.ohlc-series .bar.static-day {
-  stroke: #000; 
-=======
 .down-day { 
   stroke: #c60; 
   fill: #c60;
->>>>>>> de73da10
 }
 
 .static-day { 
@@ -25,20 +13,6 @@
   fill: #000; 
 }
 
-<<<<<<< HEAD
-/* Candlestick Styles */
-.candlestick-series .up-day rect { 
-  fill: #6c0; 
-}
-.candlestick-series .down-day rect { 
-  fill: #c60; 
-}
-.candlestick-series .bar .high-low-line {
-    stroke: #000;
-    vector-effect: non-scaling-stroke;
-}
-=======
->>>>>>> de73da10
 
 /* Comparison Styles */
 .comparison-series .line {

--- conflicted
+++ resolved
@@ -84,51 +84,6 @@
                 .attr('class', 'axis right')
                 .attr('transform', 'translate(' + chartLayout.innerWidth() + ', 0)');
 
-<<<<<<< HEAD
-                // Create svg
-                var svg = element.append('svg')
-                    .attr('width', width)
-                    .attr('height', height);
-
-                // Create group for the chart
-                var chart =  svg.append('g')
-                    .attr('class', 'chartArea')
-                    .attr('transform', 'translate(' + margin.left + ',' + margin.top + ')');
-
-                // Clipping path
-                chart.append('defs').append('clipPath')
-                    .attr('id', 'plotAreaClip')
-                    .append('rect')
-                    .attr({ width: chartLayout.innerWidth(), height: chartLayout.innerHeight() });
-
-                // create a background element
-                chart.append('rect')
-                    .attr('class', 'background')
-                    .attr('width', chartLayout.innerWidth())
-                    .attr('height', chartLayout.innerHeight());
-
-                // Create plot area, using the clipping path
-                chart.append('g')
-                    .attr('clip-path', 'url(#plotAreaClip)')
-                    .attr('class', 'plotArea');
-
-                // create containers for the axes
-                chart.append('g')
-                    .attr('class', 'axis bottom')
-                    .attr('transform', 'translate(0,' + chartLayout.innerHeight() + ')');
-                chart.append('g')
-                    .attr('class', 'axis top')
-                    .attr('transform', 'translate(0, 0)');
-                chart.append('g')
-                    .attr('class', 'axis left')
-                    .attr('transform', 'translate(0, 0)');
-                chart.append('g')
-                    .attr('class', 'axis right')
-                    .attr('transform', 'translate(' + chartLayout.innerWidth() + ', 0)');
-
-            });
-=======
->>>>>>> de73da10
         };
 
         chartLayout.marginTop = function(value) {

--- conflicted
+++ resolved
@@ -1,8 +1,6 @@
 /* Chart Layout Styles */
 .chartArea rect.background {
   stroke: #ccc;
-<<<<<<< HEAD
-  stroke-width: 0.5;
   fill: #eee;
 }
 
@@ -11,7 +9,4 @@
   pointer-events: all;
   cursor: -webkit-grab;
   cursor: -moz-grab;
-=======
-  fill: #eee;
->>>>>>> a272944d
 }
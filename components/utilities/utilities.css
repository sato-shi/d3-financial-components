--- conflicted
+++ resolved
@@ -1,18 +1,13 @@
 /* Chart Layout Styles */
 .chartArea rect.background {
-<<<<<<< HEAD
-  stroke: #ccc;
-  stroke-width: 0.5;
-  fill: #eee;
-}
+  stroke: #eee;
+  fill: #fefefe;
+}  
 
 .zoom-pane {
   fill: none;
   pointer-events: all;
   cursor: -webkit-grab;
   cursor: -moz-grab;
-=======
-  stroke: #eee;
-  fill: #fefefe;
->>>>>>> de73da10
-}+}
+

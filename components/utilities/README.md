--- conflicted
+++ resolved
@@ -16,14 +16,12 @@
 sqrtDeltaY = Math.sqrt(deltaY),
 
 deltaW = jStat()
-  .randn(1, steps)
-  .multiply(sqrtDeltaY),
+    .randn(1, steps)
+    .multiply(sqrtDeltaY),
 
 increments =  deltaW
     .multiply(sigma)
     .add((mu - ((sigma * sigma) / 2)) * deltaY),
-
-
 
 expIncrements = increments.map(function (x) { return Math.exp(x); });
 ```
@@ -48,7 +46,7 @@
 **intraDaySteps** - The number of price values generated for each day candle.
 
 **filter** - This property receives a function which will filter out dates which would not exist in a real world situation, i.e. when the market is closed. And example filter to filter weekends is shown below:
-  
+
 ```javascript
 function (moment) { return !(moment.day() === 0 || moment.day() === 6); }
 ```
@@ -59,11 +57,7 @@
 
 ###Methods:
 
-<<<<<<< HEAD
-###generate()
-=======
-####generate
->>>>>>> 497f8558
+####generate()
 
 Generates the data based on the current properties and returns an object array.
 
@@ -94,7 +88,7 @@
 
 ------
 
-## sl.utilities.**weekday**
+## sl.utilities.weekday
 
 Information and code examples here
 
@@ -124,7 +118,7 @@
 
 If the width or height have not been set, for example:
 
-```js
+```javascript
 // Create the dimensions
 var dimensions = sl.utility.dimensions();
 
@@ -170,7 +164,7 @@
 
 ### Example Usage
 
-```js
+```javascript
 // Setup the dimensions
   var dimensions = sl.utility.dimensions()
       .marginBottom(30)

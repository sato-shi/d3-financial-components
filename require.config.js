--- conflicted
+++ resolved
@@ -30,16 +30,10 @@
         'fibonacciFan': '../../../components/tools/fibonacciFan',
         'measure': '../../../components/tools/measure',
 
-<<<<<<< HEAD
-        'weekday': '../../../components/utilities/weekday',
         'mockData': '../../../components/utilities/mockData',
         'dataGenerator': '../../../components/utilities/dataGenerator',
-        'dimensions': '../../../components/utilities/dimensions'
-=======
-        'dataGenerator': '../../../components/utilities/dataGenerator',
-        //'mockData': '../../../components/utilities/mockData',
+        'dimensions': '../../../components/utilities/dimensions',
         'weekday': '../../../components/utilities/weekday'
->>>>>>> fa9f3c3f
    },
     shim: {
         'weekday': {
